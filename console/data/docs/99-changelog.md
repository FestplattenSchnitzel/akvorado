--- conflicted
+++ resolved
@@ -11,7 +11,6 @@
 - 🩹: bug fix
 - 🌱: miscellaneous change
 
-<<<<<<< HEAD
 ## Unreleased
 
 - 💥 *inlet*: many metrics renamed to match [Prometheus best practices](https://prometheus.io/docs/practices/naming/)
@@ -19,16 +18,14 @@
   `MPLSLabels`, `MPLS1stLabel`, `MPLS2ndLabel`, `MPLS3rdLabel`, and `MPLS4thLabel`
 - 🩹 *inlet*: fix static metadata provider configuration validation
 - 🩹 *inlet*: fix a [performance regression]() when enriching flows
-- 🩹 *docker*: ensure ClickHouse init script is executed even when database already exists
 - 🌱 *docker*: update ClickHouse to 23.8 (this is not mandatory)
 - 🌱 *orchestrator*: add `orchestrator`→`clickhouse`→`prometheus-endpoint` to configure an endpoint to expose metrics to Prometheus
 
 [performance regression](https://github.com/akvorado/akvorado/discussions/988)
-=======
+
 ## 1.9.2 - 2023-11-28
 
 - 🩹 *docker*: ensure ClickHouse init script is executed even when database already exists
->>>>>>> fa8dd620
 
 ## 1.9.1 - 2023-10-06
 
